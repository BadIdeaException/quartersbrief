--- conflicted
+++ resolved
@@ -44,17 +44,11 @@
 	 * @param  {Object} data The source to copy from
 	 */
 	constructor(data) {
-<<<<<<< HEAD
-		super(data);
-
-		ComplexDataObject.createGetters(this, GameObject.#LOOKUP_DEFINITIONS);
-=======
 		this._data = ComplexDataObject(data);
 	}
 
 	get(key, options) {
 		return this._data.get(key, options);
->>>>>>> b83cf540
 	}
 
 	multiply(key, factor, options) {
