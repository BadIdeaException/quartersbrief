--- conflicted
+++ resolved
@@ -364,7 +364,6 @@
 	});
 
 	describe('.qb_consumables', function() {
-<<<<<<< HEAD
 		let ship;
 
 		beforeEach(function() {
@@ -385,8 +384,5 @@
 					.that.deep.equals(consumable);
 			}
 		});
-=======
-		it('should return a hash of all consumables with the consumableType as keys');
->>>>>>> b83cf540
 	});
 });